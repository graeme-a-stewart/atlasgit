#! /usr/bin/env python
#
# Build a git release branch from a tagdiff history of
# numbered ATLAS release builds
#
# Copyright (c) Graeme Andrew Stewart <graeme.a.stewart@gmail.com>
#
#     This program is free software: you can redistribute it and/or modify
#     it under the terms of the GNU General Public License as published by
#     the Free Software Foundation, either version 3 of the License, or
#     (at your option) any later version.
# 
#     This program is distributed in the hope that it will be useful,
#     but WITHOUT ANY WARRANTY; without even the implied warranty of
#     MERCHANTABILITY or FITNESS FOR A PARTICULAR PURPOSE.  See the
#     GNU General Public License for more details.
# 
#     You should have received a copy of the GNU General Public License
#     along with this program.  If not, see <http://www.gnu.org/licenses/>.

import argparse
import json
import logging
import os
import os.path
import pprint
import shutil
import sys

from glogger import logger
from atutils import check_output_with_retry, get_current_git_tags, author_string, recursive_delete
from atutils import switch_to_branch, get_flattened_git_tag, changelog_diff


def branch_exists(gitrepo, branch):
    branches = get_current_git_tags(gitrepo)
    if branch in branches:
        return True
    return False


def find_youngest_tag(tag_diff, svn_metadata_cache):
    '''Use the svn metadata cache to find the youngest tag in the release''' 
    yougest_tag = None
    youngest_svn_revision = -1
    if svn_metadata_cache:
        for package, tag in tag_diff[0]["diff"]["add"].iteritems():
            if (package in svn_metadata_cache and 
                svn_metadata_cache[package][os.path.join("tags", tag)]["revision"] > youngest_svn_revision):
                youngest_svn_revision = svn_metadata_cache[package][os.path.join("tags", tag)]["revision"]
                yougest_tag = os.path.join("import", "tag", tag)
    logger.info("Tag to branch from master at is {0} (SVN revision {1})".format(yougest_tag, youngest_svn_revision))
    return yougest_tag


def get_current_release_tag_dict(tag_list, branch):
    ## @brief Return a dictionary, keyed by package name that can be used to keep
    #  track of unprocessed tags (which will need subsequent removal/revert from the release)
    #  @param tag_list List of (all) git tags
    #  @param branch Name of release branch to get tags for
    #  @return Dictonary of the form {package_name : {'git_tag': current_git_tag, 'svn_tag': svn_tag }, ...}
    release_tag_dict = {}
    release_prefix = os.path.join(branch, "import")
    for tag in tag_list:
        if not tag.startswith(release_prefix):
            continue
        package_tag = os.path.basename(tag)
        package_name = package_tag.split("-", 1)[0]
        release_tag_dict[package_name] = {"svn_tag": package_tag, "git_tag": tag}
    if logger.level <= logging.DEBUG:
        pprint.pprint(release_tag_dict)
    return release_tag_dict


def find_packages_for_update(release_data, tag_list, branch, svn_metadata_cache, release_tag_unprocessed):
    ## @brief Find packages that need updates, comparing release tag content with
    #  git import tags already made
    #  @param release_data Release tag content dictionary
    #  @param tag_list List of current git tags
    #  @param branch Git branch being constructed
    #  @param svn_metadata_cache Usual cache data for SVN stuff
    #  @param release_tag_unprocessed Dictionary with current "tag" metadata, useful to mark up import
    #  @return Tuple of tag import dictionary, and a list of all "processed" packages
    
    ## Loop over all packages in a release and see if the package
    # - is missing from the svn metadata cache (so skip)
    # - is already imported at current HEAD (so skip)
    # - is new or updated (so mark for import)
    # Final construct is the import_list dictionary
    import_list = {}
    packages_considered = []
    for package, package_data in release_data["tags"].iteritems():
        package_name = os.path.basename(package)
        packages_considered.append(package_name)
        package_tag = package_data["svn_tag"]
        if package_name not in svn_metadata_cache:
            logger.debug("Package {0} not found - assuming restricted import".format(package_name))
            continue
        if package_tag == "trunk":
            svn_meta_tag_key = "trunk"
        else:
            svn_meta_tag_key = os.path.join("tags", package_tag)

        for revision in svn_metadata_cache[package_name]["svn"][svn_meta_tag_key]:
            git_import_tag = get_flattened_git_tag(package, package_tag, revision)
            if git_import_tag not in tag_list:
                logger.debug("Import tag {0} not found - assuming restricted import".format(git_import_tag))
                continue
            branch_import_tag = get_flattened_git_tag(package, package_tag, revision, branch)
            logger.debug("Considering import of {0} (r{1}) to {2} "
                         "for release {3}".format(branch_import_tag, revision, branch, release_data["release"]["name"]))
            if branch_import_tag in tag_list:
                logger.info("Import of {0} ({1} r{2}) onto {3} done - skipping".format(package, package_tag, revision, branch))
                continue
            ## @note The structure of the dictionary used to direct the import of a package is:
            #  "package": full package path
            #  "package_name": package basename (for convenience)
            #  "git_import_tag": the git import tag that identifies the import of the version of this package
            #  "svn_tag": the SVN tag corresponding to this package version
            #  "svn_revision": the SVN revision for this package version
            #  "branch_import_tag": the git import tag that will be created to stamp this import as done
            #  "svn_meta_tag_key": the key used in the SVN metadata dictionary to get SVN metadata
            #  "current_branch_import_tag": the git tag indicating the current version of this package 
            import_element = {"package": package, 
                              "package_name": os.path.basename(package),
                              "git_import_tag": git_import_tag, 
                              "svn_tag": package_tag, 
                              "svn_revision": revision,
                              "branch_import_tag": branch_import_tag, "svn_meta_tag_key": svn_meta_tag_key, 
                              "current_branch_import_tag": release_tag_unprocessed[package_name]["git_tag"] if package_name in release_tag_unprocessed else None}
            logger.debug("Will import {0} to {1}".format(import_element, branch))
            if revision in import_list:
                import_list[revision].append(import_element)
            else:
                import_list[revision] = [import_element]

    return import_list, packages_considered


def do_package_import(pkg_import, svn_metadata_cache, author_metadata_cache, release_name="unknown", branch="unknown", dryrun=False):
    ## @brief Import a package's SVN tag onto the current git branch
    #  updating the corresponding git tags
    #  @param pkg_import package import dictionary (see find_packages_for_update for the
    #  structure)
    #  @param svn_metadata_cache The standard metadata cache from SVN
    #  @param author_metadata_cache Cached author data
    #  @param release_name Name of current release being built (used only for generating log messages)
    #  @param branch Current branch name (used only for generating log messages)
    #  @param dryrun Boolean, if @c true then don't actually act
    logger.info("Migrating {0} from {1} to {2} for {3}...".format(pkg_import["package"], 
                                                          pkg_import["current_branch_import_tag"], 
                                                          pkg_import["svn_tag"], release_name))
    # Need to wipe out all contents in case files were removed from package
    if not dryrun:
        recursive_delete(pkg_import["package"])
    check_output_with_retry(("git", "checkout", pkg_import["git_import_tag"], pkg_import["package"]), dryrun=dryrun)
    # Done - now commit and tag
    if logger.level <= logging.DEBUG:
        cmd = ["git", "status"]
        logger.debug(check_output_with_retry(cmd))
    check_output_with_retry(("git", "add", "-A", pkg_import["package"]), dryrun=dryrun)
    staged = check_output_with_retry(("git", "diff", "--name-only", "--staged"), dryrun=dryrun)
    if len(staged) == 0 and (not dryrun): # Nothing staged, so skip (how did this happen - the tag did change)
        logger.warning("Package {0} - no changes staged for {1}," 
                       "skipping".format(pkg_import["package"], release_name))
        return
    msg = "{0} imported onto {1}".format(pkg_import["package"], branch)
    if pkg_import["svn_tag"] == "trunk":
        msg += " (trunk r{0})".format(revision)
    else:
        msg += " ({0})".format(pkg_import["svn_tag"])
    cl_diff = changelog_diff(pkg_import["package"], staged=True)
    if cl_diff:
        msg += "\n\n" + "\n".join(cl_diff)
    cmd = ["git", "commit", "-m", msg]
<<<<<<< HEAD
    author = author_string(svn_metadata_cache[pkg_import["package_name"]]["svn_tag"][pkg_import["svn_meta_tag_key"]][revision]["author"], author_metadata_cache)
    date = svn_metadata_cache[pkg_import["package_name"]]["svn_tag"][pkg_import["svn_meta_tag_key"]][revision]["date"]
=======
    author = author_string(svn_metadata_cache[pkg_import["package_name"]]["svn"][pkg_import["svn_meta_tag_key"]][pkg_import["svn_revision"]]["author"])
    date = svn_metadata_cache[pkg_import["package_name"]]["svn"][pkg_import["svn_meta_tag_key"]][pkg_import["svn_revision"]]["date"]
>>>>>>> deb3384f
    cmd.append("--author='{0}'".format(author))
    cmd.append("--date={0}".format(date))
    os.environ["GIT_COMMITTER_DATE"] = date
    check_output_with_retry(cmd, retries=1, dryrun=dryrun)
    check_output_with_retry(("git", "tag", pkg_import["branch_import_tag"]), retries=1, dryrun=dryrun)
    if pkg_import["current_branch_import_tag"]:
        check_output_with_retry(("git", "tag", "-d", pkg_import["current_branch_import_tag"]), retries=1, dryrun=dryrun)
    logger.info("Committed {0} ({1}) onto {2} for {3}".format(pkg_import["package"], 
                                                              pkg_import["svn_tag"], branch, release_name))


def branch_builder(gitrepo, branch, tag_files, svn_metadata_cache, author_metadata_cache,
                   parentbranch=None, baserelease=None,
                   skipreleasetag=False, dryrun=False):
    ## @brief Main branch builder function
    #  @param gitrepo The git repository location
    #  @param branch The git branch to work on
    #  @param tag_files The plain tag content files to process
    #  @param svn_metadata_cache The standard metadata cache from SVN
    #  @param author_metadata_cache Cached author data
    #  @param parentbranch If creating a new branch, this is the BRANCH:COMMIT_ID of where to make the new branch from
    #  @param skipreleasetag If @c True then skip creating git tags for each processed release
    #  @param dryrun If @c True, do nothing except print commands that would have been executed
    
    # Prepare - chdir and then make sure we are on the correct branch
    os.chdir(gitrepo)    
    if not parentbranch:
        # @todo This should be a lot smarter and take a branch point from master...
        logger.info("Switching to branch {0}".format(branch))
        switch_to_branch(branch, orphan=True)
    else:
        parent, commit = parentbranch.split(":")
        check_output_with_retry(("git", "checkout", parent), retries=1, dryrun=dryrun) # needed?
        check_output_with_retry(("git", "checkout", commit), retries=1, dryrun=dryrun)
        check_output_with_retry(("git", "checkout", "-b", branch), retries=1, dryrun=dryrun)

    # Main loop starts here, with one pass for each tag file we are processing
    for tag_file in tag_files:
        with open(tag_file) as tag_file_fh:
            release_data = json.load(tag_file_fh)

        tag_list = get_current_git_tags(gitrepo)
        current_release_tags = get_current_release_tag_dict(tag_list, branch) # Markers for which packages have been processed
        logger.info("Processing release {0} ({1} current tags)".format(release_data["release"]["name"], len(current_release_tags)))
        release_tag = os.path.join("release", release_data["release"]["name"])
        if release_tag in tag_list and not skipreleasetag:
            logger.info("Release tag {0} already made - skipping".format(release_tag))
            continue
        
        # Find which packages need updated for this new tag content file
        import_list, packages_considered = find_packages_for_update(release_data, tag_list, branch, 
                                                                    svn_metadata_cache, current_release_tags)

        ## Sort the list of tags to be imported by SVN revision number for a
        #  more or less sensible package by package commit history
        sorted_import_revisions = import_list.keys()
        sorted_import_revisions.sort(cmp=lambda x,y: cmp(int(x), int(y)))

        ## Now loop over all the packages we have to import and update them
        pkg_processed = 0
        for revision in sorted_import_revisions:
            for pkg_import in import_list[revision]:
                pkg_processed += 1
<<<<<<< HEAD
                do_import_package(pkg_import, svn_metadata_cache, author_metadata_cache, release_name=release_data["release"]["name"], 
=======
                do_package_import(pkg_import, svn_metadata_cache, release_name=release_data["release"]["name"], 
>>>>>>> deb3384f
                                  branch=branch, dryrun=dryrun)
                logger.info("Processed {0}/{1} revisions".format(pkg_processed, len(import_list)))


        ## After all packages are updated, look for packages which present in the last
        #  release, but not this one, so they need to be removed
        new_current_release_tags = get_current_release_tag_dict(tag_list, branch) # Updated package list after upgrade
        packages_to_remove = []
        packages_to_revert = {}
        for package_name, old_package_state in current_release_tags.iteritems():
            if package_name in packages_considered:
                logger.debug("Package {0} was processed for {1}".format(package_name, release_data["release"]["name"]))
                continue
            ## @note We have a package that was not "considered" in the current release.
            #  If we don't have a baserelease then this has been removed, so we zap it.
            #  If there is a baserelease... 
            #   ...and this package is not in it, it was in the cache, then was removed, so zap it.
            #   ...and this package is in it, then compare the versions and "revert" to the base 
            #      release version if they are different.
            if baserelease:
                base_package_version = None
                for package, base_package_data in baserelease:
                    if base_package_data["package_name"] == package_name:
                        base_package_version = base_package_data
                        break
                if base_package_version:
                    if base_package_version["svn_tag"] == old_package_state["svn_tag"]:
                        logger.debug("Package {0} remains at base release version {1}".format(base_package_data["package"],
                                                                                              base_package_version["svn_tag"]))
                        packages_considered.append(package_name) # Flag we dealt this package
                    else:
                        logger.info("Package {0} was removed from cache - reverting to base "
                                    "release version {1}".format(base_package_data["package"],
                                                     base_package_version["svn_tag"]))
                        package_name = os.path.basename(package)
                        svn_meta_tag_key = os.path.join("tags", base_package_version["svn_tag"])
                        svn_revision = svn_metadata_cache[package_name]["svn"][svn_meta_tag_key].keys()[0]
                        git_import_tag = get_flattened_git_tag(package, base_package_version["svn_tag"], svn_revision)
                        packages_to_revert[package_name] = {"package": package,
                                                            "package_name": os.path.basename(package),
                                                            "git_import_tag": get_flattened_git_tag(package, base_package_version["svn_tag"], svn_revision),
                                                            "svn_tag": base_package_version["svn_tag"],
                                                            "svn_revision": svn_revision,
                                                            "branch_import_tag": get_flattened_git_tag(package, base_package_version["svn_tag"], svn_revision, branch),
                                                            "svn_meta_tag_key": svn_meta_tag_key,
                                                            "current_branch_import_tag": current_release_tags[package]["git_tag"]}
                else:
                    logger.info("Package {0} was removed from the cache and is not in the base release".format(package_name))
                    packages_to_remove.append(package_name)
            else:
                logger.info("Package {0} has been removed from the release".format(package_name))
                packages_to_remove.append(package_name)
        
        if baserelease:
            logger.info("{0} packages have been reverted to their base SVN state".format(len(packages_to_revert)))
            for package_name, revert_data in packages_to_revert.iteritems():
                do_import_package(revert_data, svn_metadata_cache, author_metadata_cache, release_name=release_data["release"]["name"], 
                                  branch=branch, dryrun=dryrun)
        
        logger.info("{0} packages have been removed from the release".format(len(packages_to_remove)))
        for package in packages_to_remove:
            logger.info("Removing {0} from {1}".format(package, branch))
            if not dryrun:
                package_path = os.path.join(svn_metadata_cache[removed_package]["path"], removed_package)
                recursive_delete(package_path)
            check_output_with_retry(("git", "add", "-A"), dryrun=dryrun)
            cmd = ["git", "commit", "--allow-empty", "-m", "{0} deleted from {1}".format(package_path, branch)]
            check_output_with_retry(cmd, dryrun=dryrun)
            check_output_with_retry(("git", "tag", "-d", current_release_tags[package]["git_tag"]), retries=1, dryrun=dryrun)
            pkg_processed += 1

        ## Now, finally, tag the release as done
        if release_data["release"]["type"] != "snapshot" and not skipreleasetag:
            if release_data["release"]["nightly"]:
                stub = "nightly"
            else:
                stub = "release"
            check_output_with_retry(("git", "tag", os.path.join(stub, release_data["release"]["name"])), retries=1, dryrun=dryrun)
            logger.info("Tagged release {0} ({1} packages processed)".format(release_data["release"]["name"], pkg_processed))
        else:
            logger.info("Processed release {0} (no tag; {1} packages processed)".format(release_data["release"]["name"], pkg_processed))


def main():
    parser = argparse.ArgumentParser(description='git branch constructor')
    parser.add_argument('gitrepo', metavar='GITDIR',
                        help="Location of git repository")
    parser.add_argument('branchname',
                        help="Git branch name to build")
    parser.add_argument('tagfiles', metavar="TAGFILE", nargs="+", 
                        help="Tag files to use to build git branch from")
    parser.add_argument('--parentbranch', metavar="BRANCH:COMMIT",
                        help="If branch does not yet exist, use this BRANCH to make it from at COMMIT "
                        "(otherwise an orphaned branch is created)")
    parser.add_argument('--baserelease', metavar="FILE",
                        help="For cache releases, use this tag file as the content of the base release on which "
                        "the release was a cache")
    parser.add_argument('--svnmetadata', metavar="FILE",
                        help="File with SVN metadata per SVN tag in the git repository. "
                        "By default GITREPO.svn.metadata will be used, if it exists.")
    parser.add_argument('--authorcachefile', metavar='FILE',
                        help="File containing cache of author name and email information - default '[gitrepo].author.metadata'")
    parser.add_argument('--skipreleasetag', action="store_true",
                        help="Do not create a git tag for this release, nor skip processing if a release tag "
                        "exists - use this option to add packages to a 'secondary' branch from the main "
                        "release branch. Set true by default if the target branch is 'master'.")
    parser.add_argument('--debug', '--verbose', "-v", action="store_true",
                        help="Switch logging into DEBUG mode")
    parser.add_argument('--dryrun', action="store_true",
                        help="Perform no actions, but print what would happen")

    # Parse and handle initial arguments
    args = parser.parse_args()
    if args.debug:
        logger.setLevel(logging.DEBUG)
        
    gitrepo = os.path.abspath(args.gitrepo)
    branch = args.branchname
    tag_files = [ os.path.abspath(fname) for fname in args.tagfiles ]
    
    if branch == "master":
        args.skipreleasetag = True
        
    # If we have a baserelease tag content, then load that here
    if args.baserelease:
        with open(args.baserelease) as br_tags_fh:
            base_tags = json.load(br_tags_fh)
    else:
        base_tags = None
    
    # Load SVN metadata cache - this is the fastest way to query the SVN ordering in which tags
    # were made
    if not args.svnmetadata and os.access(args.gitrepo + ".svn.metadata", os.R_OK):
        args.svnmetadata = args.gitrepo + ".svn.metadata"
        logger.info("Found SVN metadata cache here: {0}".format(args.svnmetadata))
    else:
        logger.error("No SVN metadata cache found - cannot proceed")
        sys.exit(1)
    with open(args.svnmetadata) as cache_fh:
        svn_metadata_cache = json.load(cache_fh)
    logger.info("Loaded SVN metadata from {0}".format(args.svnmetadata))
    
    # Load author cache info
    if not args.authorcachefile:
        args.authorcachefile = args.gitrepo + ".author.metadata"
    try:
        with open(args.authorcachefile) as cache_fh:
            author_metadata_cache = json.load(cache_fh)
    except OSError:
        logger.warning("No author metadata found - will proceed without")
        author_metadata_cache = {}
    
    # Main branch reconstruction function
    branch_builder(gitrepo, args.branchname, tag_files, svn_metadata_cache, author_metadata_cache, parentbranch=args.parentbranch, 
                   baserelease=base_tags, skipreleasetag=args.skipreleasetag, dryrun=args.dryrun)
    

if __name__ == '__main__':
    main()<|MERGE_RESOLUTION|>--- conflicted
+++ resolved
@@ -173,13 +173,8 @@
     if cl_diff:
         msg += "\n\n" + "\n".join(cl_diff)
     cmd = ["git", "commit", "-m", msg]
-<<<<<<< HEAD
-    author = author_string(svn_metadata_cache[pkg_import["package_name"]]["svn_tag"][pkg_import["svn_meta_tag_key"]][revision]["author"], author_metadata_cache)
-    date = svn_metadata_cache[pkg_import["package_name"]]["svn_tag"][pkg_import["svn_meta_tag_key"]][revision]["date"]
-=======
     author = author_string(svn_metadata_cache[pkg_import["package_name"]]["svn"][pkg_import["svn_meta_tag_key"]][pkg_import["svn_revision"]]["author"])
     date = svn_metadata_cache[pkg_import["package_name"]]["svn"][pkg_import["svn_meta_tag_key"]][pkg_import["svn_revision"]]["date"]
->>>>>>> deb3384f
     cmd.append("--author='{0}'".format(author))
     cmd.append("--date={0}".format(date))
     os.environ["GIT_COMMITTER_DATE"] = date
@@ -243,11 +238,7 @@
         for revision in sorted_import_revisions:
             for pkg_import in import_list[revision]:
                 pkg_processed += 1
-<<<<<<< HEAD
                 do_import_package(pkg_import, svn_metadata_cache, author_metadata_cache, release_name=release_data["release"]["name"], 
-=======
-                do_package_import(pkg_import, svn_metadata_cache, release_name=release_data["release"]["name"], 
->>>>>>> deb3384f
                                   branch=branch, dryrun=dryrun)
                 logger.info("Processed {0}/{1} revisions".format(pkg_processed, len(import_list)))
 
